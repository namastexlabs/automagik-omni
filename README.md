<p align="center">
  <img src=".github/images/omni-logo.svg" alt="Automagik Omni Logo" width="400">
</p>
<h2 align="center">The Omnipresent Messaging Hub for AI Agents</h2>

<p align="center">
  <strong>🌐 One Integration, All Channels, Zero Headaches</strong><br>
  Connect your AI agents to WhatsApp, Discord, Slack, and more—all through one unified API<br>
  Multi-tenant, production-ready, and built for scale
</p>

<p align="center">
  <a href="https://github.com/namastexlabs/automagik-omni/actions"><img alt="Build Status" src="https://img.shields.io/github/actions/workflow/status/namastexlabs/automagik-omni/test.yml?branch=main&style=flat-square" /></a>
  <a href="https://github.com/namastexlabs/automagik-omni/blob/main/LICENSE"><img alt="License" src="https://img.shields.io/github/license/namastexlabs/automagik-omni?style=flat-square&color=00D9FF" /></a>
  <a href="https://discord.gg/xcW8c7fF3R"><img alt="Discord" src="https://img.shields.io/discord/1095114867012292758?style=flat-square&color=00D9FF&label=discord" /></a>
  <a href="https://github.com/orgs/namastexlabs/projects/9/views/1?filterQuery=project%3Aomni"><img alt="Roadmap" src="https://img.shields.io/badge/📍_roadmap-view_initiatives-5319E7?style=flat-square" /></a>
</p>

<p align="center">
  <a href="#-what-is-automagik-omni">What is Omni?</a> •
  <a href="#-key-features">Features</a> •
  <a href="#-quick-start">Quick Start</a> •
  <a href="#-architecture">Architecture</a> •
  <a href="https://github.com/orgs/namastexlabs/projects/9/views/1?filterQuery=project%3Aomni">🗺️ Roadmap</a> •
  <a href="#-contributing">Contributing</a>
</p>

---

## 🚀 What is Automagik Omni?

**Automagik Omni** is your AI agent's universal translator for the messaging world. Think of it as an **intelligent postman** who:
- 🗺️ Knows every address (WhatsApp, Discord, Slack, Instagram...)
- 🌍 Speaks every language (different protocols and APIs)
- 📬 Delivers messages reliably, every time
- 👥 Remembers every conversation for analytics and debugging

### 💔 The Problem: Integration Hell

**"Building messaging integrations is a developer's nightmare"**

Every time you want your AI agent to work on a new platform, you face:

- 📚 **Learn a new API**: Each platform has different docs, authentication, webhooks
- ♻️ **Duplicate code**: The same logic written 5 different ways for 5 platforms
- 🐛 **Maintenance nightmare**: Updates break across different integrations
- ⏰ **Procrastination paralysis**: *"I'll add Slack support... later"*
- 🔥 **Production fires**: When WhatsApp breaks, everything breaks

**The result?** Months of development, fragile code, and agents that only work on 1-2 platforms.

### ✨ The Omni Solution: Write Once, Connect Everywhere

```mermaid
graph LR
    A[Your AI Agent] -->|One API| B[OMNI HUB]
    B -->|Automatic| C[WhatsApp]
    B -->|Automatic| D[Discord]
    B -->|Automatic| E[Slack]
    B -->|Automatic| F[Instagram]
    B -->|Automatic| G[Teams]
    B -->|Automatic| H[...and more]

    style B fill:#00D9FF,stroke:#0099CC,stroke-width:3px,color:#000
```

**What you get:**
- ✍️ **Write integration code once** → works everywhere
- 🔌 **Plug & Play**: Connect new channels in minutes, not weeks
- 🏗️ **Production-grade**: Multi-tenant, secure, scalable from day one
- 📊 **Full visibility**: Every message traced from input to output
- 🤖 **MCP-native**: Control via Claude, Cursor, or any MCP tool

### 🌟 The Vision: True Omnipresence

Imagine talking to the same AI agent across all your apps, with perfect context:

> *"Hey assistant, I saw a cool product on Instagram—can you help me order it here on WhatsApp?"*

The agent remembers who you are, what you were talking about, and responds naturally—**regardless of platform**.

**Today:** Omni makes your agents **present** on multiple channels
**Tomorrow:** True **omnipresence** with shared context across all platforms

---

## 🌟 Key Features

### ✅ Production-Ready Today

- **🔌 Plug & Play Setup**: From zero to sending messages in under 5 minutes
- **🏢 Multi-Tenant Architecture**: Complete isolation between instances, teams, and clients
- **📊 Comprehensive Tracing**: Every message logged with performance metrics and payloads
- **🔐 Enterprise Security**: API key authentication, request validation, CORS controls
- **🤖 MCP Server Built-in**: Control from Claude Code, Cursor, or any MCP-compatible tool
- **🚀 Battle-Tested Scale**: Handle 100+ instances and hundreds of concurrent conversations
- **🔄 Real-Time Streaming**: SSE support for [Automagik Hive](https://github.com/namastexlabs/automagik-hive) agents
- **🐳 Deployment Flexible**: Docker, PM2, systemd—deploy however you prefer

### 📱 Supported Channels

| Channel | Status | Features |
|---------|--------|----------|
| **WhatsApp** | ✅ Production | Text, media, audio, stickers, reactions, presence, QR login via Evolution API |
| **Discord** | ✅ Production | Multi-server, text, attachments, voice infrastructure, bot + IPC architecture |
| **Slack** | 🔄 Q4 2025 | Full workspace integration with threads and reactions |
| **WhatsApp Business** | 🔄 Q4 2025 | Business API with Flows for structured interactions |
| **Instagram Direct** | 📅 Q1 2026 | DMs, stories, and engagement |
| **Telegram** | 📅 Q1 2026 | Bots, channels, and groups |
| **Microsoft Teams** | 📅 Q1 2026 | Enterprise collaboration |
| **LinkedIn Messages** | 📅 2026-2027 | Professional networking |
| **WeChat** | 📅 2026-2027 | China market access |
| **TikTok DMs** | 📅 2026-2027 | Short-form social engagement |
| **SMS Gateway** | 📅 2026-2027 | Universal text messaging |

### 🧩 Integrations

Works seamlessly with the Automagik ecosystem:

- **[Automagik Hive](https://github.com/namastexlabs/automagik-hive)**: Multi-agent orchestration with streaming SSE
- **[Automagik Spark](https://github.com/namastexlabs/automagik-spark)**: Scheduled messaging and workflows
- **[Automagik Tools](https://github.com/namastexlabs/automagik-tools)**: MCP tools for enhanced agent capabilities
- **Any OpenAPI-Compatible Agent**: Bring your own agent with standard HTTP APIs

---

## 📦 Quick Start

### Prerequisites

- **Python 3.12+** (3.11+ supported)
- **PostgreSQL** (recommended) or **SQLite** (for development)
- **Node.js 20+** (for Evolution API - WhatsApp integration)
- **Discord Bot Token** (optional, for Discord) - [Create here](https://discord.com/developers/applications)

> **Note**: Evolution API (WhatsApp) is included as a git submodule with SQLite support - no Docker required!

### Installation

```bash
# 1. Clone with submodules (includes Evolution API for WhatsApp)
git clone --recurse-submodules https://github.com/namastexlabs/automagik-omni.git
cd automagik-omni

# 2. Run the setup script (installs everything)
./update-automagik-omni.sh
# This installs Python deps, Evolution API deps, and runs migrations

# 3. Configure your API keys
cp .env.example .env
nano .env  # Set EVOLUTION_API_KEY and AUTOMAGIK_OMNI_API_KEY

# 4. Start all services with PM2
pm2 start ecosystem.config.js

# ✅ Done! Services running:
# - Omni API: http://localhost:8882
# - Evolution API (WhatsApp): http://localhost:18082
```

**What gets installed:**
- ✅ **Omni Backend** - Multi-tenant messaging hub (Python/FastAPI)
- ✅ **Evolution API** - WhatsApp integration with SQLite (no Docker!)
- ✅ **Health Checks** - Ensures services start in correct order
- ✅ **Discord Manager** - Multi-bot Discord integration (optional)

### Your First Message in 60 Seconds

#### Quick Start with Defaults
<<<<<<< HEAD

Use this curl command to create your first instance with sensible defaults:

```bash
# Create instance with default settings (Evolution on localhost:8080, Hive on localhost:8886)
curl -X POST http://localhost:8000/api/v1/instances \
  -H "x-api-key: your-api-key-here" \
  -H "Content-Type: application/json" \
  -d '{
    "name": "my-first-bot",
    "channel_type": "whatsapp",
    "evolution_url": "http://localhost:8080",
    "evolution_key": "namastex888",
    "agent_api_url": "http://localhost:8886",
    "agent_api_key": "your-agent-key",
    "default_agent": "template-agent"
  }'
```

This assumes you have:
- Evolution API running on `localhost:8080` with API key `namastex888`
- Automagik Hive running on `localhost:8886`
- Default agent template: `template-agent`

#### Full Example with Custom Settings

```bash
# Check health
curl http://localhost:8000/health
# {"status": "healthy"}

# Create a WhatsApp instance with custom settings
curl -X POST http://localhost:8000/api/v1/instances \
  -H "x-api-key: your-api-key-here" \
=======

Use this curl command to create your first instance with local Evolution API:

```bash
# Create instance with local Evolution API (started via PM2)
curl -X POST http://localhost:8882/api/v1/instances \
  -H "x-api-key: YOUR_OMNI_API_KEY_HERE" \
>>>>>>> 2c83686a
  -H "Content-Type: application/json" \
  -d '{
    "name": "my-first-bot",
    "channel_type": "whatsapp",
<<<<<<< HEAD
    "evolution_url": "https://your-evolution-instance.com",
    "evolution_key": "your-evolution-key",
    "agent_api_url": "https://your-agent-endpoint.com/chat",
    "agent_api_key": "optional-agent-key"
=======
    "evolution_url": "http://localhost:18082",
    "evolution_key": "YOUR_EVOLUTION_API_KEY_HERE",
    "agent_api_url": "http://localhost:8886",
    "agent_api_key": "YOUR_AGENT_API_KEY_HERE",
    "default_agent": "template-agent"
>>>>>>> 2c83686a
  }'
```

**Replace the placeholders:**
- `YOUR_OMNI_API_KEY_HERE` → Value from `AUTOMAGIK_OMNI_API_KEY` in your `.env`
- `YOUR_EVOLUTION_API_KEY_HERE` → Value from `EVOLUTION_API_KEY` in your `.env`
- `YOUR_AGENT_API_KEY_HERE` → Your AI agent's API key (e.g., Automagik Hive)

**Default ports:**
- **Evolution API** (WhatsApp): `localhost:18082`
- **Omni API**: `localhost:8882`
- **Automagik Hive** (optional): `localhost:8886`

#### Complete Example

```bash
# Check health
curl http://localhost:8882/health
# {"status": "healthy"}

# Get QR code to connect WhatsApp
curl http://localhost:8882/api/v1/instances/my-first-bot/qr \
  -H "x-api-key: YOUR_OMNI_API_KEY_HERE"
# Scan with WhatsApp → Connected!

# Send a test message
curl -X POST http://localhost:8882/api/v1/instances/my-first-bot/send-text \
  -H "x-api-key: YOUR_OMNI_API_KEY_HERE" \
  -H "Content-Type: application/json" \
  -d '{
    "phone": "+1234567890",
    "message": "🎉 Hello from Automagik Omni!"
  }'
```

**That's it!** Your agent is now live and responding on WhatsApp.

> **Security Note**: Always use strong, unique API keys in production. Never commit real keys to git.

---

## 🏗️ Architecture

### How Omni Works

```
┌─────────────────────────────────────────────────────────────┐
│                         OMNI HUB                             │
├─────────────────────────────────────────────────────────────┤
│                                                               │
│  ┌──────────────┐      ┌───────────────┐      ┌──────────┐ │
│  │   WhatsApp   │─────▶│   Instance    │─────▶│   AI     │ │
│  │   Webhook    │      │   Manager     │      │  Agent   │ │
│  └──────────────┘      └───────────────┘      └──────────┘ │
│                               │                              │
│  ┌──────────────┐             │                              │
│  │   Discord    │─────────────┤                              │
│  │   Bot + IPC  │             │                              │
│  └──────────────┘             │                              │
│                         ┌─────▼──────┐                       │
│  ┌──────────────┐      │   Message   │      ┌──────────┐   │
│  │   Slack      │─────▶│   Router    │─────▶│  Trace   │   │
│  │   (Soon)     │      │  & Handler  │      │  Store   │   │
│  └──────────────┘      └─────────────┘      └──────────┘   │
│                                                               │
└─────────────────────────────────────────────────────────────┘
```

### Core Components

1. **Instance Manager**: Multi-tenant instance management with complete isolation
2. **Channel Handler Factory**: Pluggable architecture for platform-specific logic
3. **Message Router**: Validates, enriches, and routes messages to appropriate agents
4. **Trace System**: Complete message lifecycle tracking with performance metrics
5. **MCP Server**: Remote control interface for AI coding agents

### Message Flow

```
User sends message → Platform webhook → Omni validates
                                      ↓
                              Access control check
                                      ↓
                              Route to AI agent
                                      ↓
                              Agent processes (with streaming support)
                                      ↓
                              Format for platform
                                      ↓
                              Send via channel
                                      ↓
                              Store trace for analytics
```

---

## 🤖 MCP: Control from Anywhere

Automagik Omni includes a **Model Context Protocol (MCP) server**, enabling AI agents to programmatically manage messaging instances and send messages.

### Available MCP Tools

| Tool | Description | Operations |
|------|-------------|------------|
| `manage_instances` | Instance CRUD operations | list, get, create, update, delete, status, qr, restart, logout |
| `send_message` | Send messages to any channel | text, media, audio, sticker, contact, reaction |
| `manage_traces` | Message history and analytics | list, get, analytics, cleanup |
| `manage_profiles` | User profile management | fetch, update_picture |

### Quick MCP Setup

<details>
<summary><b>🤖 Claude Code Configuration</b></summary>

Add to your Claude Code MCP servers configuration:

```json
{
  "mcpServers": {
    "omni": {
      "command": "uvx",
      "args": ["--from", "automagik-omni", "mcp-server-omni"],
      "env": {
        "OMNI_URL": "http://localhost:8000",
        "OMNI_API_KEY": "your-api-key-here"
      }
    }
  }
}
```

**Usage:**
```
"List all my messaging instances"
"Send a WhatsApp message to +1234567890: Hello!"
"Show me message analytics for the last 24 hours"
```

</details>

<details>
<summary><b>🎯 Cursor Configuration</b></summary>

Add to Cursor's MCP settings:

```json
{
  "mcp.servers": {
    "omni": {
      "command": "uvx",
      "args": ["--from", "automagik-omni", "mcp-server-omni"],
      "env": {
        "OMNI_URL": "http://localhost:8000",
        "OMNI_API_KEY": "your-api-key-here"
      }
    }
  }
}
```

</details>

<details>
<summary><b>📝 VSCode + Cline Configuration</b></summary>

For the Cline extension:

```json
{
  "cline.mcpServers": [
    {
      "name": "omni",
      "command": "uvx",
      "args": ["--from", "automagik-omni", "mcp-server-omni"],
      "env": {
        "OMNI_URL": "http://localhost:8000",
        "OMNI_API_KEY": "your-api-key-here"
      }
    }
  ]
}
```

</details>

<details>
<summary><b>🔧 Generic MCP Configuration</b></summary>

For any MCP-compatible tool:

```json
{
  "command": "uvx",
  "args": ["--from", "automagik-omni", "mcp-server-omni"],
  "env": {
    "OMNI_URL": "http://localhost:8000",
    "OMNI_API_KEY": "your-api-key-here"
  }
}
```

</details>

### MCP Usage Examples

```bash
# From Claude Code or any MCP client

"Create a new WhatsApp instance named 'support-bot'"
→ Uses manage_instances to create and configure

"Send a message to customer +5511999999999: Your order has shipped!"
→ Uses send_message with proper formatting

"Show me all failed messages from yesterday"
→ Uses manage_traces with filters

"Get QR code for my WhatsApp instance 'sales-team'"
→ Uses manage_instances(operation="qr")
```

---

## 🛠️ API Reference

### Core Endpoints

#### Instance Management

```http
# List all instances
GET /api/v1/instances
Headers: x-api-key: your-key

# Create new instance
POST /api/v1/instances
{
  "name": "my-bot",
  "channel_type": "whatsapp|discord",
  "evolution_url": "https://...",  # WhatsApp only
  "evolution_api_key": "...",      # WhatsApp only
  "discord_token": "...",          # Discord only
  "agent_url": "https://your-agent.com/chat",
  "agent_api_key": "optional"
}

# Get instance details
GET /api/v1/instances/{name}

# Update instance
PATCH /api/v1/instances/{name}
{
  "agent_url": "https://new-endpoint.com"
}

# Delete instance
DELETE /api/v1/instances/{name}
```

#### Channel Operations

```http
# Get WhatsApp QR Code
GET /api/v1/instances/{name}/qr

# Check connection status
GET /api/v1/instances/{name}/status

# Restart connection
POST /api/v1/instances/{name}/restart

# Logout/disconnect
POST /api/v1/instances/{name}/logout
```

#### Messaging

```http
# Send text message
POST /api/v1/instances/{name}/send-text
{
  "phone": "+1234567890",
  "message": "Hello!",
  "quoted_message_id": "optional"
}

# Send media (image, video, document)
POST /api/v1/instances/{name}/send-media
{
  "phone": "+1234567890",
  "media_url": "https://example.com/image.jpg",
  "media_type": "image|video|document",
  "caption": "Optional caption"
}

# Send audio/voice note
POST /api/v1/instances/{name}/send-audio
{
  "phone": "+1234567890",
  "audio_url": "https://example.com/audio.mp3"
}

# Send reaction
POST /api/v1/instances/{name}/send-reaction
{
  "phone": "+1234567890",
  "message_id": "message-to-react-to",
  "emoji": "👍"
}
```

#### Traces & Analytics

```http
# List message traces
GET /api/v1/traces?instance_name=my-bot&limit=50

# Get specific trace
GET /api/v1/traces/{trace_id}

# Analytics summary
GET /api/v1/traces/analytics/summary?start_date=2025-01-01

# Cleanup old traces
POST /api/v1/traces/cleanup
{
  "days_old": 30,
  "dry_run": false
}
```

### Authentication

All API requests require the `x-api-key` header:

```bash
curl -H "x-api-key: your-secret-key" \
  http://localhost:8000/api/v1/instances
```

Set your API key in `.env`:
```env
OMNI_API_KEY=your-super-secret-key-here
```

---

## 🎯 Agent Integration

### Automagik Hive (Recommended)

Omni has first-class support for [Automagik Hive](https://github.com/namastexlabs/automagik-hive) with **streaming Server-Sent Events**:

```python
# Hive agent responds with SSE streaming
# Omni automatically:
# 1. Buffers the stream
# 2. Formats for the target channel
# 3. Sends when complete
# 4. Handles errors gracefully

# Just point agent_url to your Hive endpoint!
```

### Custom HTTP Agent

Any agent that accepts HTTP POST with JSON:

```json
POST https://your-agent.com/chat
Content-Type: application/json

{
  "message": "User's message",
  "user_id": "platform:user_id",
  "platform": "whatsapp|discord",
  "context": {
    "phone": "+1234567890",
    "instance_name": "my-bot"
  }
}

Response:
{
  "response": "Agent's reply message"
}
```

### OpenAPI-Compatible Agent

If your agent has an OpenAPI spec, it just works:

```bash
# Create instance pointing to any OpenAPI endpoint
curl -X POST http://localhost:8000/api/v1/instances \
  -H "x-api-key: your-key" \
  -d '{
    "agent_url": "https://api.yourservice.com/v1/chat",
    "agent_api_key": "service-api-key"
  }'
```

---

## 🗺️ Roadmap

### Q4 2025 - Foundation Strengthening

- 🎯 **Robustness & Scale**: Performance beyond Evolution API limitations
- 📋 **Access Control**: Whitelist/blacklist for user management
- 💼 **WhatsApp Business API**: Flows for structured interactions
- 💬 **Slack Integration**: Full workspace support with threads
- 🔄 **Fallback System**: Multiple WhatsApp engines for redundancy

### Q1-Q2 2026 - Channel Expansion

- 📱 **Instagram Direct**: DMs, stories, engagement
- ✈️ **Telegram**: Bots, channels, groups
- 👔 **Microsoft Teams**: Enterprise collaboration
- 🌐 **Meta Messenger**: Facebook messaging
- 🌟 **Unified User Management**: Link users across platforms
- 🧠 **True Omnipresence**: Shared context across all channels

### 2026-2027 - Global Scale

- 💼 **LinkedIn Messages**: Professional networking
- 🇨🇳 **WeChat**: China market access
- 🎵 **TikTok DMs**: Short-form social engagement
- 📱 **SMS Gateway**: Universal text messaging
- 🔌 **Open Architecture**: Plugin system for any messaging platform
- 🌍 **Enterprise Features**: SSO, audit logs, compliance tools

---

## 🚀 Development

### Local Development

```bash
# Start with hot reload
make dev

# Run tests
make test

# View logs
make logs

# Check code quality
make lint
make format

# Database operations
make migrate        # Run migrations
make db-reset      # Reset database (caution!)
make db-shell      # Open database shell
```

### Docker Deployment

```bash
# Build and run
docker-compose up -d

# View logs
docker-compose logs -f omni-api

# Restart services
docker-compose restart

# Stop everything
docker-compose down
```

### Production Deployment with PM2

```bash
# Install PM2
npm install -g pm2

# Start all services
pm2 start ecosystem.config.js

# Monitor
pm2 monit

# View logs
pm2 logs omni-api

# Restart
pm2 restart all

# Stop
pm2 stop all
```

### Environment Variables

Key configuration options (see `.env.example` for complete list):

```env
# Omni API Configuration
AUTOMAGIK_OMNI_API_HOST=0.0.0.0
AUTOMAGIK_OMNI_API_PORT=8882
AUTOMAGIK_OMNI_API_KEY=CHANGE-THIS-TO-SECURE-KEY

# Database (SQLite for development)
AUTOMAGIK_OMNI_SQLITE_DATABASE_PATH=./data/automagik-omni.db
# Or PostgreSQL for production:
# AUTOMAGIK_OMNI_DATABASE_URL=postgresql://user:pass@localhost:5432/automagik_omni

# Evolution API (WhatsApp - runs locally via PM2)
EVOLUTION_API_PATH=resources/evolution-api
EVOLUTION_API_URL=http://localhost:18082
EVOLUTION_API_PORT=18082
EVOLUTION_API_KEY=CHANGE-THIS-TO-SECURE-KEY
EVOLUTION_LOG_LEVEL=ERROR,WARN

# Discord (optional)
DISCORD_TOKEN=YOUR-DISCORD-BOT-TOKEN-HERE

# Logging
LOG_LEVEL=INFO  # DEBUG, INFO, WARNING, ERROR, CRITICAL
```

> **Important**: Generate strong, unique API keys for production. Never use default values!

---

## 🤝 Contributing

We love contributions! Here's how to get started:

### Quick Contribution Guide

1. **Fork** the repository
2. **Clone** your fork locally
3. **Create** a feature branch: `git checkout -b feature/amazing-feature`
4. **Make** your changes
5. **Test** thoroughly: `make test`
6. **Commit** with conventional commits: `feat: add slack integration`
7. **Push** to your fork: `git push origin feature/amazing-feature`
8. **Open** a Pull Request with clear description

### Development Setup

```bash
# Clone your fork
git clone https://github.com/YOUR_USERNAME/automagik-omni.git
cd automagik-omni

# Install dependencies with UV (recommended)
make install

# Create .env file
cp .env.example .env

# Run migrations
make migrate

# Start development server
make dev

# Run tests before committing
make test
make lint
```

### Contribution Guidelines

- Follow existing code style (use `make format`)
- Write tests for new features
- Update documentation
- Use conventional commits (`feat:`, `fix:`, `docs:`, `refactor:`)
- Keep PRs focused on a single feature/fix

See [CONTRIBUTING.md](CONTRIBUTING.md) for detailed guidelines.

---

## 🙏 Acknowledgments

Special thanks to:

- **Evolution API Team**: For excellent WhatsApp infrastructure
- **Discord.py Community**: For the powerful bot framework
- **Automagik Community**: Early adopters and contributors
- **FastAPI Team**: For the amazing Python web framework

---

## 📄 License

MIT License - see [LICENSE](LICENSE) file for details.

---

## 🔗 Links

- **GitHub**: [github.com/namastexlabs/automagik-omni](https://github.com/namastexlabs/automagik-omni)
- **Discord**: [discord.gg/xcW8c7fF3R](https://discord.gg/xcW8c7fF3R)
- **Twitter**: [@namastexlabs](https://twitter.com/namastexlabs)
- **DeepWiki Docs**: [deepwiki.com/namastexlabs/automagik-omni](https://deepwiki.com/namastexlabs/automagik-omni)

---

<p align="center">
  <strong>🌐 Connect your AI to every messaging platform with one integration</strong><br>
  <strong>The omnipresent hub that just works™</strong><br><br>
  <a href="https://github.com/namastexlabs/automagik-omni">Star us on GitHub</a> •
  <a href="https://discord.gg/xcW8c7fF3R">Join our Discord</a>
</p>

<p align="center">
  Made with ❤️ by <a href="https://namastex.ai">Namastex Labs</a><br>
  <em>AI that elevates human potential, not replaces it</em>
</p>
<a href="https://deepwiki.com/namastexlabs/automagik-omni"><img src="https://deepwiki.com/badge.svg" alt="Ask DeepWiki"></a><|MERGE_RESOLUTION|>--- conflicted
+++ resolved
@@ -167,66 +167,22 @@
 ### Your First Message in 60 Seconds
 
 #### Quick Start with Defaults
-<<<<<<< HEAD
-
-Use this curl command to create your first instance with sensible defaults:
-
-```bash
-# Create instance with default settings (Evolution on localhost:8080, Hive on localhost:8886)
-curl -X POST http://localhost:8000/api/v1/instances \
-  -H "x-api-key: your-api-key-here" \
+
+Use this curl command to create your first instance with local Evolution API:
+
+```bash
+# Create instance with local Evolution API (started via PM2)
+curl -X POST http://localhost:8882/api/v1/instances \
+  -H "x-api-key: YOUR_OMNI_API_KEY_HERE" \
   -H "Content-Type: application/json" \
   -d '{
     "name": "my-first-bot",
     "channel_type": "whatsapp",
-    "evolution_url": "http://localhost:8080",
-    "evolution_key": "namastex888",
-    "agent_api_url": "http://localhost:8886",
-    "agent_api_key": "your-agent-key",
-    "default_agent": "template-agent"
-  }'
-```
-
-This assumes you have:
-- Evolution API running on `localhost:8080` with API key `namastex888`
-- Automagik Hive running on `localhost:8886`
-- Default agent template: `template-agent`
-
-#### Full Example with Custom Settings
-
-```bash
-# Check health
-curl http://localhost:8000/health
-# {"status": "healthy"}
-
-# Create a WhatsApp instance with custom settings
-curl -X POST http://localhost:8000/api/v1/instances \
-  -H "x-api-key: your-api-key-here" \
-=======
-
-Use this curl command to create your first instance with local Evolution API:
-
-```bash
-# Create instance with local Evolution API (started via PM2)
-curl -X POST http://localhost:8882/api/v1/instances \
-  -H "x-api-key: YOUR_OMNI_API_KEY_HERE" \
->>>>>>> 2c83686a
-  -H "Content-Type: application/json" \
-  -d '{
-    "name": "my-first-bot",
-    "channel_type": "whatsapp",
-<<<<<<< HEAD
-    "evolution_url": "https://your-evolution-instance.com",
-    "evolution_key": "your-evolution-key",
-    "agent_api_url": "https://your-agent-endpoint.com/chat",
-    "agent_api_key": "optional-agent-key"
-=======
     "evolution_url": "http://localhost:18082",
     "evolution_key": "YOUR_EVOLUTION_API_KEY_HERE",
     "agent_api_url": "http://localhost:8886",
     "agent_api_key": "YOUR_AGENT_API_KEY_HERE",
     "default_agent": "template-agent"
->>>>>>> 2c83686a
   }'
 ```
 
