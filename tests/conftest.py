--- conflicted
+++ resolved
@@ -39,11 +39,7 @@
 
 # Import after setting environment
 from src.db.database import Base
-<<<<<<< HEAD
-from src.db.models import InstanceConfig, AccessRule  # noqa: F401  # Import models to register with Base
-=======
 from src.db.models import InstanceConfig  # Import models to register with Base
->>>>>>> d4812421
 from src.channels.whatsapp.mention_parser import WhatsAppMentionParser
 from src.channels.whatsapp.evolution_api_sender import EvolutionApiSender
 
