--- conflicted
+++ resolved
@@ -43,11 +43,7 @@
     # Pattern: "message[punct]Immediate uppercase" -> "message[punct]\n\nImmediate uppercase"
     # This happens when agent sends multiple tool calls with intermediate messages
     # Covers ALL punctuation: "Installing:Now" "Done.Another" "Restart!Success" "message)Next" etc.
-<<<<<<< HEAD
-    text = re.sub(r"([a-zà-ÿ])([\.,:;\!\?\)]+)\s*([A-ZÀ-Ÿ🎉🔧✅❌⚠️💀🚀])", r"\1\2\n\n\3", text)
-=======
     text = re.sub(r'([a-zà-ÿ])([\.,:;\!\?\)]+)\s*([A-ZÀ-Ÿ🎉🔧✅❌⚠️💀🚀])', r'\1\2\n\n\3', text)
->>>>>>> ccb7209d
 
     return text
 
@@ -73,19 +69,11 @@
     current_chunk = ""
 
     # First, try splitting on double newlines (paragraphs)
-<<<<<<< HEAD
-    paragraphs = text.split("\n\n")
-
-    for para_idx, paragraph in enumerate(paragraphs):
-        # If adding this paragraph would exceed limit, save current chunk
-        test_chunk = current_chunk + ("\n\n" if current_chunk else "") + paragraph
-=======
     paragraphs = text.split('\n\n')
 
     for para_idx, paragraph in enumerate(paragraphs):
         # If adding this paragraph would exceed limit, save current chunk
         test_chunk = current_chunk + ('\n\n' if current_chunk else '') + paragraph
->>>>>>> ccb7209d
 
         if len(test_chunk) > max_length:
             # Save current chunk if it exists
@@ -96,15 +84,9 @@
             # If paragraph itself is too long, split it further
             if len(paragraph) > max_length:
                 # Try splitting on single newlines first
-<<<<<<< HEAD
-                lines = paragraph.split("\n")
-                for line in lines:
-                    test_chunk = current_chunk + ("\n" if current_chunk else "") + line
-=======
                 lines = paragraph.split('\n')
                 for line in lines:
                     test_chunk = current_chunk + ('\n' if current_chunk else '') + line
->>>>>>> ccb7209d
 
                     if len(test_chunk) > max_length:
                         if current_chunk:
@@ -113,11 +95,7 @@
 
                         # If line is still too long, split on sentences
                         if len(line) > max_length:
-<<<<<<< HEAD
-                            sentences = re.split(r"([.!?]+\s+)", line)
-=======
                             sentences = re.split(r'([.!?]+\s+)', line)
->>>>>>> ccb7209d
                             for i in range(0, len(sentences), 2):
                                 sentence = sentences[i]
                                 if i + 1 < len(sentences):
@@ -131,11 +109,7 @@
 
                                     # Last resort: split on words
                                     if len(sentence) > max_length:
-<<<<<<< HEAD
-                                        words = sentence.split(" ")
-=======
                                         words = sentence.split(' ')
->>>>>>> ccb7209d
                                         temp_chunk = ""
                                         for word in words:
                                             if len(temp_chunk) + len(word) + 1 > max_length:
@@ -143,11 +117,7 @@
                                                     chunks.append(temp_chunk.strip())
                                                 temp_chunk = word
                                             else:
-<<<<<<< HEAD
-                                                temp_chunk += (" " if temp_chunk else "") + word
-=======
                                                 temp_chunk += (' ' if temp_chunk else '') + word
->>>>>>> ccb7209d
                                         current_chunk = temp_chunk
                                     else:
                                         current_chunk = sentence
@@ -170,14 +140,8 @@
     if len(chunks) > 1:
         for i in range(len(chunks)):
             if i < len(chunks) - 1:
-<<<<<<< HEAD
-                chunks[i] = chunks[i] + f"\n\n_[{i + 1}/{len(chunks)}]_"
-            else:
-                chunks[i] = chunks[i] + f"\n\n_[{i + 1}/{len(chunks)} - Final]_"
-=======
                 chunks[i] = chunks[i] + f"\n\n_[{i+1}/{len(chunks)}]_"
             else:
                 chunks[i] = chunks[i] + f"\n\n_[{i+1}/{len(chunks)} - Final]_"
->>>>>>> ccb7209d
 
     return chunks