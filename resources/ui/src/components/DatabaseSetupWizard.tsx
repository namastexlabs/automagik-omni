--- conflicted
+++ resolved
@@ -49,53 +49,11 @@
   // Load detected IP and network mode on mount (only when NOT first run)
   // During first run/bootstrap, Python API isn't available yet
   useEffect(() => {
-<<<<<<< HEAD
-    // Get public URL / detected IP
-    api.setup
-      .getPublicUrl()
-      .then(({ url }) => {
-        // Extract just the IP/host from the URL for display
-        try {
-          const parsed = new URL(url);
-          setDetectedIp(parsed.host);
-        } catch {
-          setDetectedIp(url.replace(/^https?:\/\//, ''));
-        }
-      })
-      .catch(() => {
-        // Fallback if API not available yet
-        setDetectedIp('auto-detect');
-      });
-
-    // Get current network mode
-    api.setup
-      .getNetworkMode()
-      .then(({ network_mode }) => {
-        setNetworkMode(network_mode);
-        // Auto-expand if network mode is already enabled
-        if (network_mode) {
-          setShowNetworkOptions(true);
-        }
-      })
-      .catch(() => {
-        // Default to local mode
-        setNetworkMode(false);
-      });
-  }, []);
-
-  const handleComplete = async () => {
-    // Save network mode setting
-    try {
-      await api.setup.setNetworkMode(networkMode);
-    } catch (err) {
-      console.error('Failed to save network mode:', err);
-=======
     if (isFirstRun) {
       // During bootstrap, use defaults - Python API not available yet
       setDetectedIp('auto-detect');
       setNetworkMode(false);
       return;
->>>>>>> 42635a7e
     }
 
     // Not first run - load existing settings from API
