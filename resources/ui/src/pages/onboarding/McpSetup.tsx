import { useState, useEffect } from 'react';
import { useNavigate } from 'react-router-dom';
import { Button } from '@/components/ui/button';
import { Switch } from '@/components/ui/switch';
import { Label } from '@/components/ui/label';
import OnboardingLayout from '@/components/OnboardingLayout';
import { McpClientRow, type McpConnectionMethod, type McpInstallStatus } from '@/components/McpClientRow';
import { MCP_CLIENTS, type McpClientId } from '@/components/icons/McpClientIcons';
import { McpStartupModal } from '@/components/McpStartupModal';
import { useOnboarding } from '@/contexts/OnboardingContext';
import { api } from '@/lib/api';
import { Loader2, CheckCircle2, Wifi, WifiOff } from 'lucide-react';

const MCP_PORT = 28882;

type ClientInstallState = Record<
  McpClientId,
  {
    method: McpConnectionMethod;
    status: McpInstallStatus;
    errorMessage?: string;
  }
>;

export default function McpSetup() {
  const navigate = useNavigate();
  const { completeSetup } = useOnboarding();
  const [isSubmitting, setIsSubmitting] = useState(false);
  const [httpServerRunning, setHttpServerRunning] = useState(false);
  const [httpServerLoading, setHttpServerLoading] = useState(false);
  const [error, setError] = useState<string | null>(null);
  const [serverUrl, setServerUrl] = useState<string>('');
  const [showStartupModal, setShowStartupModal] = useState(false);

  // FIX 3 + FIX 14 + FIX 16: State recovery on page load - check if MCP is already running
  // Use gateway status first to avoid 500 errors when MCP isn't started
  useEffect(() => {
<<<<<<< HEAD
    api.setup
      .getPublicUrl()
      .then(({ url }) => {
        setServerUrl(`${url}:${MCP_PORT}/mcp`);
      })
      .catch(() => {
        // Fallback if API not available
        setServerUrl(`http://localhost:${MCP_PORT}/mcp`);
      });
=======
    const recoverState = async () => {
      try {
        // FIX 16: First check if MCP process is running via gateway status
        const gatewayStatus = await api.gateway.getStatus();
        const mcpProcess = gatewayStatus?.processes?.mcp;

        // Only check health endpoint if MCP process exists and is marked healthy
        if (mcpProcess?.healthy) {
          const response = await fetch('/mcp/health', {
            method: 'GET',
            signal: AbortSignal.timeout(3000),
          });
          if (response.ok) {
            const data = await response.json();
            if (data.status === 'healthy') {
              console.log('[McpSetup] MCP server already running, recovering state');
              setHttpServerRunning(true);
            }
          }
        }
      } catch {
        // Server not running, which is fine
      }

      // Fetch the public URL
      try {
        const { url } = await api.setup.getPublicUrl();
        setServerUrl(`${url}:${MCP_PORT}/mcp`);
      } catch {
        // Fallback if API not available
        setServerUrl(`http://localhost:${MCP_PORT}/mcp`);
      }
    };

    recoverState();
>>>>>>> 42635a7e
  }, []);

  // Initialize state for each client
  const [clientStates, setClientStates] = useState<ClientInstallState>(() => {
    const initial: Partial<ClientInstallState> = {};
    for (const client of MCP_CLIENTS) {
      initial[client.id] = {
        method: 'stdio',
        status: 'idle',
      };
    }
    return initial as ClientInstallState;
  });

  const handleMethodChange = (clientId: McpClientId, method: McpConnectionMethod) => {
    setClientStates((prev) => ({
      ...prev,
      [clientId]: {
        ...prev[clientId],
        method,
      },
    }));
  };

  const handleInstall = async (clientId: McpClientId) => {
    const clientState = clientStates[clientId];

    // If HTTP mode is selected but server isn't running, show error
    if (clientState.method === 'http' && !httpServerRunning) {
      setClientStates((prev) => ({
        ...prev,
        [clientId]: {
          ...prev[clientId],
          status: 'error',
          errorMessage: 'Start the HTTP server first before installing in HTTP mode.',
        },
      }));
      return;
    }

    // Set installing status
    setClientStates((prev) => ({
      ...prev,
      [clientId]: {
        ...prev[clientId],
        status: 'installing',
        errorMessage: undefined,
      },
    }));

    try {
      const result = await api.mcp.install(clientId, clientState.method);

      if (result.success) {
        setClientStates((prev) => ({
          ...prev,
          [clientId]: {
            ...prev[clientId],
            status: 'success',
          },
        }));
      } else {
        setClientStates((prev) => ({
          ...prev,
          [clientId]: {
            ...prev[clientId],
            status: 'error',
            errorMessage: result.error || 'Installation failed',
          },
        }));
      }
    } catch (err) {
      setClientStates((prev) => ({
        ...prev,
        [clientId]: {
          ...prev[clientId],
          status: 'error',
          errorMessage: err instanceof Error ? err.message : 'Installation failed',
        },
      }));
    }
  };

  const handleToggleHttpServer = async () => {
    setError(null);

    if (httpServerRunning) {
      // Stop server with verification (FIX 5)
      setHttpServerLoading(true);
      try {
        await api.mcp.stopServer();

        // FIX 14: Verify the server actually stopped using /mcp/health endpoint
        let stopped = false;
        for (let i = 0; i < 20; i++) {
          try {
            const response = await fetch('/mcp/health', {
              method: 'GET',
              signal: AbortSignal.timeout(1000),
            });
            // If health check fails (non-200), server stopped
            if (!response.ok) {
              stopped = true;
              break;
            }
            // Check response content
            const data = await response.json();
            if (data.status !== 'healthy') {
              stopped = true;
              break;
            }
          } catch {
            // Connection refused = server stopped
            stopped = true;
            break;
          }
          await new Promise((r) => setTimeout(r, 500));
        }

        if (stopped) {
          setHttpServerRunning(false);
        } else {
          setError('MCP server did not stop after 10 seconds. Try again.');
        }
      } catch (err) {
        setError(err instanceof Error ? err.message : 'Failed to stop HTTP server');
      } finally {
        setHttpServerLoading(false);
      }
    } else {
      // Start server via modal (shows progress and logs)
      setShowStartupModal(true);
    }
  };

  const handleMcpStartupSuccess = () => {
    setShowStartupModal(false);
    setHttpServerRunning(true);
  };

  const handleComplete = async () => {
    setIsSubmitting(true);
    setError(null);

    try {
      await api.setup.complete();
      await completeSetup();
      navigate('/dashboard');
    } catch (err) {
      console.error('Failed to complete setup:', err);
      setError(err instanceof Error ? err.message : 'Failed to complete setup');
      setIsSubmitting(false);
    }
  };

  const hasAnyInstalled = Object.values(clientStates).some((s) => s.status === 'success');
  const hasAnyInstalling = Object.values(clientStates).some((s) => s.status === 'installing');

  return (
    <OnboardingLayout currentStep={4} totalSteps={4} title="MCP Configuration">
      <div className="p-8">
        <div className="mb-6">
          <h2 className="text-2xl font-bold text-gray-900 mb-2">Connect Your AI Tools</h2>
          <p className="text-gray-600">
            Install Automagik Omni MCP server to your favorite AI coding assistants. Select your preferred connection
            method and click Install.
          </p>
        </div>

        {error && (
          <div className="mb-6 p-4 bg-red-50 border border-red-200 rounded-lg">
            <p className="text-red-800 text-sm">{error}</p>
          </div>
        )}

        {/* Remote MCP Server Toggle - must be enabled first for HTTP connections */}
        <div className="mb-8 p-4 bg-gray-50 rounded-lg border border-gray-200">
          <div className="flex items-center justify-between">
            <div className="flex items-center gap-3">
              {httpServerRunning ? (
                <Wifi className="h-5 w-5 text-green-500" />
              ) : (
                <WifiOff className="h-5 w-5 text-gray-400" />
              )}
              <div>
                <Label htmlFor="http-server" className="text-sm font-medium text-gray-900">
                  Remote MCP Server
                </Label>
                <p className="text-xs text-gray-500">
                  Enable HTTP mode for remote AI tool connections. Required before selecting HTTP for any client.
                </p>
              </div>
            </div>
            <div className="flex items-center gap-2">
              {httpServerLoading && <Loader2 className="h-4 w-4 animate-spin text-gray-500" />}
              <Switch
                id="http-server"
                checked={httpServerRunning}
                onCheckedChange={handleToggleHttpServer}
                disabled={httpServerLoading}
              />
            </div>
          </div>
          {httpServerRunning && (
            <div className="mt-3 pt-3 border-t border-gray-200">
              <p className="text-xs text-gray-600">
                <span className="font-medium">Server URL:</span>{' '}
                <code className="bg-gray-100 px-1 py-0.5 rounded">{serverUrl || 'Loading...'}</code>
              </p>
            </div>
          )}
        </div>

        {/* Client List */}
        <div className="space-y-4 mb-8">
          {MCP_CLIENTS.map((client) => (
            <McpClientRow
              key={client.id}
              client={client}
              method={clientStates[client.id].method}
              onMethodChange={(method) => handleMethodChange(client.id, method)}
              onInstall={() => handleInstall(client.id)}
              status={clientStates[client.id].status}
              errorMessage={clientStates[client.id].errorMessage}
              disabled={hasAnyInstalling && clientStates[client.id].status !== 'installing'}
            />
          ))}
        </div>

        {/* Complete Setup Button */}
        <Button
          onClick={handleComplete}
          disabled={isSubmitting || hasAnyInstalling}
          className="w-full h-12 text-lg bg-gradient-to-r from-purple-600 to-blue-600 hover:from-purple-700 hover:to-blue-700"
        >
          {isSubmitting ? (
            <>
              <Loader2 className="mr-2 h-5 w-5 animate-spin" />
              Completing Setup...
            </>
          ) : (
            <>
              <CheckCircle2 className="mr-2 h-5 w-5" />
              Complete Setup
            </>
          )}
        </Button>

        {!hasAnyInstalled && (
          <p className="mt-4 text-xs text-gray-500 text-center">
            You can skip MCP setup and configure it later from Settings.
          </p>
        )}
      </div>

      {/* MCP Startup Modal */}
      <McpStartupModal
        open={showStartupModal}
        onOpenChange={(open) => {
          setShowStartupModal(open);
          // If user closes modal without success, ensure toggle is off
          if (!open && !httpServerRunning) {
            // Toggle stays off, no action needed
          }
        }}
        onSuccess={handleMcpStartupSuccess}
      />
    </OnboardingLayout>
  );
}<|MERGE_RESOLUTION|>--- conflicted
+++ resolved
@@ -35,17 +35,6 @@
   // FIX 3 + FIX 14 + FIX 16: State recovery on page load - check if MCP is already running
   // Use gateway status first to avoid 500 errors when MCP isn't started
   useEffect(() => {
-<<<<<<< HEAD
-    api.setup
-      .getPublicUrl()
-      .then(({ url }) => {
-        setServerUrl(`${url}:${MCP_PORT}/mcp`);
-      })
-      .catch(() => {
-        // Fallback if API not available
-        setServerUrl(`http://localhost:${MCP_PORT}/mcp`);
-      });
-=======
     const recoverState = async () => {
       try {
         // FIX 16: First check if MCP process is running via gateway status
@@ -81,7 +70,6 @@
     };
 
     recoverState();
->>>>>>> 42635a7e
   }, []);
 
   // Initialize state for each client
